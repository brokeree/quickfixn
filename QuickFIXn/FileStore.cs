﻿using System;
using System.Collections.Generic;
<<<<<<< HEAD
using System.Linq;
=======
>>>>>>> fccbbed0
using System.Text;

namespace QuickFix
{
    /// <summary>
    /// File store implementation
    /// </summary>
    public class FileStore : MessageStore, IDisposable
    {
        private class MsgDef
        {
            public long index { get; private set; }
            public int size { get; private set; }
<<<<<<< HEAD
            
=======

>>>>>>> fccbbed0
            public MsgDef(long index, int size)
            {
                this.index = index;
                this.size = size;
            }
        }

        private string seqNumsFileName_;
        private string msgFileName_;
        private string headerFileName_;

        private System.IO.FileStream seqNumsFile_;
        private System.IO.FileStream msgFile_;

        private System.IO.StreamWriter headerFile_;

        private MemoryStore cache_ = new MemoryStore();

<<<<<<< HEAD
        System.Collections.Generic.Dictionary<int, MsgDef> offsets_ = 
            new Dictionary<int, MsgDef>();
=======
        System.Collections.Generic.Dictionary<int, MsgDef> offsets_ = new Dictionary<int, MsgDef>();
>>>>>>> fccbbed0

        public static string Prefix(SessionID sessionID)
        {
            System.Text.StringBuilder prefix = new System.Text.StringBuilder(sessionID.BeginString)
                .Append('-').Append(sessionID.SenderCompID);
<<<<<<< HEAD
            if(SessionID.IsSet(sessionID.SenderSubID))
                prefix.Append('_').Append(sessionID.SenderSubID);
            if(SessionID.IsSet(sessionID.SenderLocationID))
=======
            if (SessionID.IsSet(sessionID.SenderSubID))
                prefix.Append('_').Append(sessionID.SenderSubID);
            if (SessionID.IsSet(sessionID.SenderLocationID))
>>>>>>> fccbbed0
                prefix.Append('_').Append(sessionID.SenderLocationID);
            prefix.Append('-').Append(sessionID.TargetCompID);
            if (SessionID.IsSet(sessionID.TargetSubID))
                prefix.Append('_').Append(sessionID.TargetSubID);
            if (SessionID.IsSet(sessionID.TargetLocationID))
                prefix.Append('_').Append(sessionID.TargetLocationID);

            if (sessionID.SessionQualifier.Length != 0)
                prefix.Append('-').Append(sessionID.SessionQualifier);

            return prefix.ToString();
        }

        public FileStore(string path, SessionID sessionID)
        {
            if (!System.IO.Directory.Exists(path))
                System.IO.Directory.CreateDirectory(path);

            string prefix = Prefix(sessionID);

            seqNumsFileName_ = System.IO.Path.Combine(path, prefix + ".seqnums");
            msgFileName_ = System.IO.Path.Combine(path, prefix + ".body");
            headerFileName_ = System.IO.Path.Combine(path, prefix + ".header");

            open();
        }

        private void open()
        {
            ConstructFromFileCache();

            seqNumsFile_ = new System.IO.FileStream(seqNumsFileName_, System.IO.FileMode.OpenOrCreate, System.IO.FileAccess.ReadWrite);
            msgFile_ = new System.IO.FileStream(msgFileName_, System.IO.FileMode.OpenOrCreate, System.IO.FileAccess.ReadWrite);
            headerFile_ = new System.IO.StreamWriter(headerFileName_, true);
        }

        private void PurgeFileCache()
        {
            if (seqNumsFile_ != null)
                seqNumsFile_.Close();

            if (msgFile_ != null)
                msgFile_.Close();

            if (headerFile_ != null)
                headerFile_.Close();

<<<<<<< HEAD
            if(System.IO.File.Exists(seqNumsFileName_))
                System.IO.File.Delete(seqNumsFileName_);

            if(System.IO.File.Exists(headerFileName_))
                System.IO.File.Delete(headerFileName_);

            if(System.IO.File.Exists(msgFileName_))
=======
            if (System.IO.File.Exists(seqNumsFileName_))
                System.IO.File.Delete(seqNumsFileName_);

            if (System.IO.File.Exists(headerFileName_))
                System.IO.File.Delete(headerFileName_);

            if (System.IO.File.Exists(msgFileName_))
>>>>>>> fccbbed0
                System.IO.File.Delete(msgFileName_);
        }

        private void ConstructFromFileCache()
        {
            offsets_.Clear();
            if (System.IO.File.Exists(headerFileName_))
            {
                using (System.IO.StreamReader reader = new System.IO.StreamReader(headerFileName_))
                {
                    string line;
                    while ((line = reader.ReadLine()) != null)
                    {
                        string[] headerParts = line.Split(',');
                        if (headerParts.Length == 3)
                        {
                            offsets_[Convert.ToInt32(headerParts[0])] = new MsgDef(
                                Convert.ToInt64(headerParts[1]), Convert.ToInt32(headerParts[2]));
                        }
                    }
                }
            }

<<<<<<< HEAD
            if(System.IO.File.Exists(seqNumsFileName_))
=======
            if (System.IO.File.Exists(seqNumsFileName_))
>>>>>>> fccbbed0
            {
                using (System.IO.StreamReader seqNumReader = new System.IO.StreamReader(seqNumsFileName_))
                {
                    string[] parts = seqNumReader.ReadToEnd().Split(':');
                    if (parts.Length == 2)
                    {
                        cache_.SetNextSenderMsgSeqNum(Convert.ToInt32(parts[0]));
                        cache_.SetNextTargetMsgSeqNum(Convert.ToInt32(parts[1]));
                    }
                }
            }
        }




        #region MessageStore Members

        public void Get(int startSeqNum, int endSeqNum, List<string> messages)
        {
<<<<<<< HEAD
            for(int i = startSeqNum; i<=endSeqNum; i++)
            {
                if(offsets_.ContainsKey(i))
=======
            for (int i = startSeqNum; i <= endSeqNum; i++)
            {
                if (offsets_.ContainsKey(i))
>>>>>>> fccbbed0
                {
                    msgFile_.Seek(offsets_[i].index, System.IO.SeekOrigin.Begin);
                    byte[] msgBytes = new byte[offsets_[i].size];
                    msgFile_.Read(msgBytes, 0, msgBytes.Length);

                    messages.Add(Encoding.UTF8.GetString(msgBytes));
                }
            }

        }

        public bool Set(int msgSeqNum, string msg)
        {
            msgFile_.Seek(0, System.IO.SeekOrigin.End);

            long offset = msgFile_.Position;
            byte[] msgBytes = Encoding.UTF8.GetBytes(msg);
            int size = msgBytes.Length;

            StringBuilder b = new StringBuilder();
            b.Append(msgSeqNum).Append(",").Append(offset).Append(",").Append(size);
            headerFile_.WriteLine(b.ToString());
            headerFile_.Flush();

<<<<<<< HEAD
            offsets_[msgSeqNum] = new MsgDef(offset,size);
=======
            offsets_[msgSeqNum] = new MsgDef(offset, size);
>>>>>>> fccbbed0

            msgFile_.Write(msgBytes, 0, size);
            msgFile_.Flush();


            return true;
        }

        public int GetNextSenderMsgSeqNum()
        {
            return cache_.GetNextSenderMsgSeqNum();
        }

        public int GetNextTargetMsgSeqNum()
        {
            return cache_.GetNextTargetMsgSeqNum();
        }

        public void SetNextSenderMsgSeqNum(int value)
        {
            cache_.SetNextSenderMsgSeqNum(value);
            setSeqNum();
        }

        public void SetNextTargetMsgSeqNum(int value)
        {
            cache_.SetNextTargetMsgSeqNum(value);
            setSeqNum();
        }

        public void IncrNextSenderMsgSeqNum()
        {
            cache_.IncrNextSenderMsgSeqNum();
            setSeqNum();
        }

        public void IncrNextTargetMsgSeqNum()
        {
            cache_.IncrNextTargetMsgSeqNum();
            setSeqNum();
        }

        private void setSeqNum()
        {
            seqNumsFile_.Seek(0, System.IO.SeekOrigin.Begin);
            System.IO.StreamWriter writer = new System.IO.StreamWriter(seqNumsFile_);
<<<<<<< HEAD
            
=======

>>>>>>> fccbbed0
            writer.Write(GetNextSenderMsgSeqNum().ToString("D10") + " : " + GetNextTargetMsgSeqNum().ToString("D10"));
            writer.Flush();
        }

<<<<<<< HEAD
=======
        public DateTime? CreationTime
        {
            get
            {
                if (System.IO.File.Exists(seqNumsFileName_))
                {
                    return System.IO.File.GetCreationTimeUtc(seqNumsFileName_);
                }
                else
                    return null;
            }
        }

        [System.Obsolete("Use CreationTime instead")]
>>>>>>> fccbbed0
        public DateTime GetCreationTime()
        {
            throw new NotImplementedException();
        }

        public void Reset()
        {
            cache_.Reset();
            PurgeFileCache();
            open();
        }

        public void Refresh()
        {
            throw new NotImplementedException();
        }

        #endregion

        #region IDisposable Members

        public void Dispose()
        {
            seqNumsFile_.Close();
            msgFile_.Close();
            headerFile_.Close();
        }

        #endregion
    }
}<|MERGE_RESOLUTION|>--- conflicted
+++ resolved
@@ -1,9 +1,5 @@
 ﻿using System;
 using System.Collections.Generic;
-<<<<<<< HEAD
-using System.Linq;
-=======
->>>>>>> fccbbed0
 using System.Text;
 
 namespace QuickFix
@@ -17,11 +13,7 @@
         {
             public long index { get; private set; }
             public int size { get; private set; }
-<<<<<<< HEAD
-            
-=======
-
->>>>>>> fccbbed0
+
             public MsgDef(long index, int size)
             {
                 this.index = index;
@@ -40,26 +32,15 @@
 
         private MemoryStore cache_ = new MemoryStore();
 
-<<<<<<< HEAD
-        System.Collections.Generic.Dictionary<int, MsgDef> offsets_ = 
-            new Dictionary<int, MsgDef>();
-=======
         System.Collections.Generic.Dictionary<int, MsgDef> offsets_ = new Dictionary<int, MsgDef>();
->>>>>>> fccbbed0
 
         public static string Prefix(SessionID sessionID)
         {
             System.Text.StringBuilder prefix = new System.Text.StringBuilder(sessionID.BeginString)
                 .Append('-').Append(sessionID.SenderCompID);
-<<<<<<< HEAD
-            if(SessionID.IsSet(sessionID.SenderSubID))
-                prefix.Append('_').Append(sessionID.SenderSubID);
-            if(SessionID.IsSet(sessionID.SenderLocationID))
-=======
             if (SessionID.IsSet(sessionID.SenderSubID))
                 prefix.Append('_').Append(sessionID.SenderSubID);
             if (SessionID.IsSet(sessionID.SenderLocationID))
->>>>>>> fccbbed0
                 prefix.Append('_').Append(sessionID.SenderLocationID);
             prefix.Append('-').Append(sessionID.TargetCompID);
             if (SessionID.IsSet(sessionID.TargetSubID))
@@ -107,15 +88,6 @@
             if (headerFile_ != null)
                 headerFile_.Close();
 
-<<<<<<< HEAD
-            if(System.IO.File.Exists(seqNumsFileName_))
-                System.IO.File.Delete(seqNumsFileName_);
-
-            if(System.IO.File.Exists(headerFileName_))
-                System.IO.File.Delete(headerFileName_);
-
-            if(System.IO.File.Exists(msgFileName_))
-=======
             if (System.IO.File.Exists(seqNumsFileName_))
                 System.IO.File.Delete(seqNumsFileName_);
 
@@ -123,7 +95,6 @@
                 System.IO.File.Delete(headerFileName_);
 
             if (System.IO.File.Exists(msgFileName_))
->>>>>>> fccbbed0
                 System.IO.File.Delete(msgFileName_);
         }
 
@@ -147,11 +118,7 @@
                 }
             }
 
-<<<<<<< HEAD
-            if(System.IO.File.Exists(seqNumsFileName_))
-=======
             if (System.IO.File.Exists(seqNumsFileName_))
->>>>>>> fccbbed0
             {
                 using (System.IO.StreamReader seqNumReader = new System.IO.StreamReader(seqNumsFileName_))
                 {
@@ -172,15 +139,9 @@
 
         public void Get(int startSeqNum, int endSeqNum, List<string> messages)
         {
-<<<<<<< HEAD
-            for(int i = startSeqNum; i<=endSeqNum; i++)
-            {
-                if(offsets_.ContainsKey(i))
-=======
             for (int i = startSeqNum; i <= endSeqNum; i++)
             {
                 if (offsets_.ContainsKey(i))
->>>>>>> fccbbed0
                 {
                     msgFile_.Seek(offsets_[i].index, System.IO.SeekOrigin.Begin);
                     byte[] msgBytes = new byte[offsets_[i].size];
@@ -205,11 +166,7 @@
             headerFile_.WriteLine(b.ToString());
             headerFile_.Flush();
 
-<<<<<<< HEAD
-            offsets_[msgSeqNum] = new MsgDef(offset,size);
-=======
             offsets_[msgSeqNum] = new MsgDef(offset, size);
->>>>>>> fccbbed0
 
             msgFile_.Write(msgBytes, 0, size);
             msgFile_.Flush();
@@ -256,17 +213,11 @@
         {
             seqNumsFile_.Seek(0, System.IO.SeekOrigin.Begin);
             System.IO.StreamWriter writer = new System.IO.StreamWriter(seqNumsFile_);
-<<<<<<< HEAD
-            
-=======
-
->>>>>>> fccbbed0
+
             writer.Write(GetNextSenderMsgSeqNum().ToString("D10") + " : " + GetNextTargetMsgSeqNum().ToString("D10"));
             writer.Flush();
         }
 
-<<<<<<< HEAD
-=======
         public DateTime? CreationTime
         {
             get
@@ -281,7 +232,6 @@
         }
 
         [System.Obsolete("Use CreationTime instead")]
->>>>>>> fccbbed0
         public DateTime GetCreationTime()
         {
             throw new NotImplementedException();
