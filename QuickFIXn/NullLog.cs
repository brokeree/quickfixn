--- conflicted
+++ resolved
@@ -4,11 +4,7 @@
     /// <summary>
     /// Log implementation that does not do anything
     /// </summary>
-<<<<<<< HEAD
-    public class NullLog : Log
-=======
     public class NullLog : ILog
->>>>>>> d29cd11f
     {
         #region Log Members
 
