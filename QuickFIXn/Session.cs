--- conflicted
+++ resolved
@@ -508,9 +508,6 @@
         /// <param name="msgStr"></param>
         public void Next(string msgStr)
         {
-<<<<<<< HEAD
-            this.Log.OnIncoming(msgStr);
-=======
             NextMessage(msgStr);
             NextQueued();
         }
@@ -521,13 +518,7 @@
         /// <param name="msgStr"></param>
         private void NextMessage(string msgStr)
         {
-            try
-            {
-                this.Log.OnIncoming(msgStr);
-
-                MsgType msgType = Message.IdentifyType(msgStr);
-                string beginString = Message.ExtractBeginString(msgStr);
->>>>>>> 0e9c1e9c
+            this.Log.OnIncoming(msgStr);
 
             MessageBuilder msgBuilder = new MessageBuilder(
                     msgStr,
