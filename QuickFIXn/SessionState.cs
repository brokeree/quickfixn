<<<<<<< HEAD
﻿using System;
using System.Collections.Generic;

namespace QuickFix
{
    /// <summary>
    /// Used by the session communications code. Not intended to be used by applications.
    /// </summary>
    public class SessionState
    {
        #region Private Members

        private object sync_ = new object();
        private bool isEnabled_ = true;
        private bool receivedLogon_ = false;
        private bool receivedReset_ = false;
        private bool sentLogon_ = false;
        private bool sentLogout_ = false;
        private bool sentReset_ = false;
        private string logoutReason_ = "";
        private int testRequestCounter_ = 0;
        private int heartBtInt_ = 0;
        private int heartBtIntAsMilliSecs_ = 0;
        private DateTime lastReceivedTimeDT_ = DateTime.MinValue;
        private DateTime lastSentTimeDT_ = DateTime.MinValue;
        private int logonTimeout_ = 10;
        private long logonTimeoutAsMilliSecs_ = 10 * 1000;
        private int logoutTimeout_ = 2;
        private long logoutTimeoutAsMilliSecs_ = 2 * 1000;
        private ResendRange resendRange_ = new ResendRange(0, 0);
        private Dictionary<int, Message> msgQueue = new Dictionary<int, Message>();

        private Log log_;

        #endregion

        #region Unsynchronized Properties

        public MessageStore MessageStore
        { get; set; }

        public bool IsInitiator
        { get; set; }

        public bool ShouldSendLogon
        { get { return IsInitiator && !SentLogon; } }

        public Log Log
        { get { return log_; } }

        #endregion

        #region Synchronized Properties

        public bool IsEnabled
        {
            get { lock (sync_) { return isEnabled_; } }
            set { lock (sync_) { isEnabled_ = value; } }
        }

        public bool ReceivedLogon
        {
            get { lock (sync_) { return receivedLogon_; } }
            set { lock (sync_) { receivedLogon_ = value; } }
        }

        public bool ReceivedReset
        {
            get { lock (sync_) { return receivedReset_; } }
            set { lock (sync_) { receivedReset_ = value; } }
        }

        public bool SentLogon
        {
            get { lock (sync_) { return sentLogon_; } }
            set { lock (sync_) { sentLogon_ = value; } }
        }

        public bool SentLogout
        {
            get { lock (sync_) { return sentLogout_; } }
            set { lock (sync_) { sentLogout_ = value; } }
        }

        public bool SentReset
        {
            get { lock (sync_) { return sentReset_; } }
            set { lock (sync_) { sentReset_ = value; } }
        }

        public string LogoutReason
        {
            get { lock (sync_) { return logoutReason_; } }
            set { lock (sync_) { logoutReason_ = value; } }
        }

        public int TestRequestCounter
        {
            get { lock (sync_) { return testRequestCounter_; } }
            set { lock (sync_) { testRequestCounter_ = value; } }
        }

        public int HeartBtInt
        {
            get { lock (sync_) { return heartBtInt_; } }
            set { lock (sync_) { heartBtInt_ = value; heartBtIntAsMilliSecs_ = 1000 * value; } }
        }

        public int HeartBtIntAsMilliSecs
        {
            get { lock (sync_) { return heartBtIntAsMilliSecs_; } }
        }

        public DateTime LastReceivedTimeDT
        {
            get { lock (sync_) { return lastReceivedTimeDT_; } }
            set { lock (sync_) { lastReceivedTimeDT_ = value; } }
        }


        public DateTime LastSentTimeDT
        {
            get { lock (sync_) { return lastSentTimeDT_; } }
            set { lock (sync_) { lastSentTimeDT_ = value; } }
        }

        public int LogonTimeout
        {
            get { lock (sync_) { return logonTimeout_; } }
            set { lock (sync_) { logonTimeout_ = value; logonTimeoutAsMilliSecs_ = 1000 * value; } }
        }

        public long LogonTimeoutAsMilliSecs
        {
            get { lock (sync_) { return logonTimeoutAsMilliSecs_; } }
        }

        public int LogoutTimeout
        {
            get { lock (sync_) { return logoutTimeout_; } }
            set { lock (sync_) { logoutTimeout_ = value; logoutTimeoutAsMilliSecs_ = 1000 * value; } }
        }

        public long LogoutTimeoutAsMilliSecs
        {
            get { lock (sync_) { return logoutTimeoutAsMilliSecs_; } }
        }

        private Dictionary<int, Message> MsgQueue
        {
            get { lock (sync_) { return msgQueue; } }
            set { lock (sync_) { msgQueue = value; } }
        }

        #endregion

        public SessionState(Log log, int heartBtInt)
        {
            log_ = log;
            this.HeartBtInt = heartBtInt;
            this.IsInitiator = (0 != heartBtInt);
            lastReceivedTimeDT_ = DateTime.UtcNow;
            lastSentTimeDT_ = DateTime.UtcNow;
        }

        /// <summary>
        /// All time args are in milliseconds
        /// </summary>
        /// <param name="now">current system time</param>
        /// <param name="lastReceivedTime">last received time</param>
        /// <param name="logonTimeout">number of milliseconds to wait for a Logon from the counterparty</param>
        /// <returns></returns>
        public static bool LogonTimedOut(DateTime now, long logonTimeout, DateTime lastReceivedTime)
        {
            return (now.Subtract(lastReceivedTime).TotalMilliseconds) >= logonTimeout;
        }
        public bool LogonTimedOut()
        {
            return LogonTimedOut(DateTime.UtcNow, this.LogonTimeoutAsMilliSecs, this.LastReceivedTimeDT);
        }

        /// <summary>
        /// All time args are in milliseconds
        /// </summary>
        /// <param name="now">current system datetime</param>
        /// <param name="heartBtIntMillis">heartbeat interval in milliseconds</param>
        /// <param name="lastReceivedTime">last received datetime</param>
        /// <returns>true if timed out</returns>
        public static bool TimedOut(DateTime now, int heartBtIntMillis, DateTime lastReceivedTime)
        {
            double elapsed = now.Subtract(lastReceivedTime).TotalMilliseconds;
            return elapsed >= (2.4 * heartBtIntMillis);
        }
        public bool TimedOut()
        {
            return TimedOut(DateTime.UtcNow, this.HeartBtIntAsMilliSecs, this.LastReceivedTimeDT);
        }

        /// <summary>
        /// All time args are in milliseconds
        /// </summary>
        /// <param name="now">current system time</param>
        /// <param name="sentLogout">true if a Logout has been sent to the counterparty, otherwise false</param>
        /// <param name="logoutTimeout">number of milliseconds to wait for a Logout from the counterparty</param>
        /// <param name="lastSentTime">last sent time</param>
        /// <returns></returns>
        public static bool LogoutTimedOut(DateTime now, bool sentLogout, long logoutTimeout, DateTime lastSentTime)
        {
            return sentLogout && ((now.Subtract(lastSentTime).TotalMilliseconds) >= logoutTimeout);
        }
        public bool LogoutTimedOut()
        {
            return LogoutTimedOut(DateTime.UtcNow, this.SentLogout, this.LogoutTimeoutAsMilliSecs, this.LastSentTimeDT);
        }

        /// <summary>
        /// All time args are in milliseconds
        /// </summary>
        /// <param name="now">current system time</param>
        /// <param name="heartBtIntMillis">heartbeat interval in milliseconds</param>
        /// <param name="lastReceivedTime">last received time</param>
        /// <param name="testRequestCounter">test request counter</param>
        /// <returns>true if test request is needed</returns>
        public static bool NeedTestRequest(DateTime now, int heartBtIntMillis, DateTime lastReceivedTime, int testRequestCounter)
        {
            double elapsedMilliseconds = now.Subtract(lastReceivedTime).TotalMilliseconds;
            return elapsedMilliseconds >= (1.2 * ((testRequestCounter + 1) * heartBtIntMillis));
        }
        public bool NeedTestRequest()
        {
            return NeedTestRequest(DateTime.UtcNow, this.HeartBtIntAsMilliSecs, this.LastReceivedTimeDT, this.TestRequestCounter);
        }

        /// <summary>
        /// All time args are in milliseconds
        /// </summary>
        /// <param name="now">current system time</param>
        /// <param name="heartBtIntMillis">heartbeat interval in milliseconds</param>
        /// <param name="lastSentTime">last sent time</param>
        /// <param name="testRequestCounter">test request counter</param>
        /// <returns>true if heartbeat is needed</returns>
        public static bool NeedHeartbeat(DateTime now, int heartBtIntMillis, DateTime lastSentTime, int testRequestCounter)
        {
            double elapsed = now.Subtract(lastSentTime).TotalMilliseconds;
            return (elapsed >= Convert.ToDouble(heartBtIntMillis)) && (0 == testRequestCounter);
        }
        public bool NeedHeartbeat()
        {
            return NeedHeartbeat(DateTime.UtcNow, this.HeartBtIntAsMilliSecs, this.LastSentTimeDT, this.TestRequestCounter);
        }

        /// <summary>
        /// All time args are in milliseconds
        /// </summary>
        /// <param name="now">current system time</param>
        /// <param name="heartBtIntMillis">heartbeat interval in milliseconds</param>
        /// <param name="lastSentTime">last sent time</param>
        /// <param name="lastReceivedTime">last received time</param>
        /// <returns>true if within heartbeat interval</returns>
        public static bool WithinHeartbeat(DateTime now, int heartBtIntMillis, DateTime lastSentTime, DateTime lastReceivedTime)
        {
            return ((now.Subtract(lastSentTime).TotalMilliseconds) < Convert.ToDouble(heartBtIntMillis))
                && ((now.Subtract(lastReceivedTime).TotalMilliseconds) < Convert.ToDouble(heartBtIntMillis));
        }
        public bool WithinHeartbeat()
        {
            return WithinHeartbeat(DateTime.UtcNow, this.HeartBtIntAsMilliSecs, this.LastSentTimeDT, this.LastReceivedTimeDT);
        }

        public ResendRange GetResendRange()
        {
            return resendRange_;
        }

        public void Get(int begSeqNo, int endSeqNo, List<string> messages)
        {
            MessageStore.Get(begSeqNo, endSeqNo, messages);
        }

        public void SetResendRange(int begin, int end)
        {
            resendRange_.BeginSeqNo = begin;
            resendRange_.EndSeqNo = end;
        }

        public bool ResendRequested()
        {
            return !(resendRange_.BeginSeqNo == 0 && resendRange_.EndSeqNo == 0);
        }

        public void Queue(int msgSeqNum, Message msg)
        {
            MsgQueue.Add(msgSeqNum, msg);
        }

        public void ClearQueue()
        {
            MsgQueue.Clear();
        }

        public QuickFix.Message Dequeue(int num)
        {
            if (MsgQueue.ContainsKey(num))
            {
                QuickFix.Message msg = MsgQueue[num];
                MsgQueue.Remove(num);
                return msg;
            }
            return null;
        }

        public Message Retrieve(int msgSeqNum)
        {
            Message msg = null;
            if (MsgQueue.ContainsKey(msgSeqNum))
            {
                msg = MsgQueue[msgSeqNum];
                MsgQueue.Remove(msgSeqNum);
            }
            return msg;
        }

        /// <summary>
        /// All time values are displayed in milliseconds.
        /// </summary>
        /// <returns>a string that represents the session state</returns>
        public override string ToString()
        {
            return new System.Text.StringBuilder("SessionState ")
                .Append("[ Now=").Append(DateTime.UtcNow)
                .Append(", HeartBtInt=").Append(this.HeartBtIntAsMilliSecs)
                .Append(", LastSentTime=").Append(this.LastSentTimeDT)
                .Append(", LastReceivedTime=").Append(this.LastReceivedTimeDT)
                .Append(", TestRequestCounter=").Append(this.TestRequestCounter)
                .Append(", WithinHeartbeat=").Append(WithinHeartbeat())
                .Append(", NeedHeartbeat=").Append(NeedHeartbeat())
                .Append(", NeedTestRequest=").Append(NeedTestRequest())
                .Append(", ResendRange=").Append(GetResendRange())
                .Append(" ]").ToString();

        }

        #region MessageStore Members

        public bool Set(int msgSeqNum, string msg)
        {
            lock (sync_) { return this.MessageStore.Set(msgSeqNum, msg); }
        }

        public int GetNextSenderMsgSeqNum()
        {
            lock (sync_) { return this.MessageStore.GetNextSenderMsgSeqNum(); }
        }

        public int GetNextTargetMsgSeqNum()
        {
            lock (sync_) { return this.MessageStore.GetNextTargetMsgSeqNum(); }
        }

        public void SetNextSenderMsgSeqNum(int value)
        {
            lock (sync_) { this.MessageStore.SetNextSenderMsgSeqNum(value); }
        }

        public void SetNextTargetMsgSeqNum(int value)
        {
            lock (sync_) { this.MessageStore.SetNextTargetMsgSeqNum(value); }
        }

        public void IncrNextSenderMsgSeqNum()
        {
            lock (sync_) { this.MessageStore.IncrNextSenderMsgSeqNum(); }
        }

        public void IncrNextTargetMsgSeqNum()
        {
            lock (sync_) { this.MessageStore.IncrNextTargetMsgSeqNum(); }
        }

        public System.DateTime GetCreationTime()
        {
            lock (sync_) { return this.MessageStore.GetCreationTime(); }
        }

        [Obsolete("Use Reset(reason) instead.")]
        public void Reset()
        {
            this.Reset("(unspecified reason)");
        }
        
        public void Reset(string reason)
        {
            lock (sync_)
            {
                this.MessageStore.Reset();
                this.Log.OnEvent("Session reset: " + reason);
            }
        }

        public void Refresh()
        {
            lock (sync_) { this.MessageStore.Refresh(); }
        }

        #endregion
    }
}
=======
﻿using System;
using System.Collections.Generic;

namespace QuickFix
{
    /// <summary>
    /// Used by the session communications code. Not intended to be used by applications.
    /// </summary>
    public class SessionState : MessageStore
    {
        #region Private Members

        private object sync_ = new object();
        private bool isEnabled_ = true;
        private bool receivedLogon_ = false;
        private bool receivedReset_ = false;
        private bool sentLogon_ = false;
        private bool sentLogout_ = false;
        private bool sentReset_ = false;
        private string logoutReason_ = "";
        private int testRequestCounter_ = 0;
        private int heartBtInt_ = 0;
        private int heartBtIntAsMilliSecs_ = 0;
        private DateTime lastReceivedTimeDT_ = DateTime.MinValue;
        private DateTime lastSentTimeDT_ = DateTime.MinValue;
        private int logonTimeout_ = 10;
        private long logonTimeoutAsMilliSecs_ = 10 * 1000;
        private int logoutTimeout_ = 2;
        private long logoutTimeoutAsMilliSecs_ = 2 * 1000;
        private ResendRange resendRange_ = new ResendRange(0, 0);
        private Dictionary<int, Message> msgQueue = new Dictionary<int, Message>();

        private Log log_;

        #endregion

        #region Unsynchronized Properties

        public MessageStore MessageStore
        { get; set; }

        public bool IsInitiator
        { get; set; }

        public bool ShouldSendLogon
        { get { return IsInitiator && !SentLogon; } }

        public Log Log
        { get { return log_; } }

        #endregion

        #region Synchronized Properties

        public bool IsEnabled
        {
            get { lock (sync_) { return isEnabled_; } }
            set { lock (sync_) { isEnabled_ = value; } }
        }

        public bool ReceivedLogon
        {
            get { lock (sync_) { return receivedLogon_; } }
            set { lock (sync_) { receivedLogon_ = value; } }
        }

        public bool ReceivedReset
        {
            get { lock (sync_) { return receivedReset_; } }
            set { lock (sync_) { receivedReset_ = value; } }
        }

        public bool SentLogon
        {
            get { lock (sync_) { return sentLogon_; } }
            set { lock (sync_) { sentLogon_ = value; } }
        }

        public bool SentLogout
        {
            get { lock (sync_) { return sentLogout_; } }
            set { lock (sync_) { sentLogout_ = value; } }
        }

        public bool SentReset
        {
            get { lock (sync_) { return sentReset_; } }
            set { lock (sync_) { sentReset_ = value; } }
        }

        public string LogoutReason
        {
            get { lock (sync_) { return logoutReason_; } }
            set { lock (sync_) { logoutReason_ = value; } }
        }

        public int TestRequestCounter
        {
            get { lock (sync_) { return testRequestCounter_; } }
            set { lock (sync_) { testRequestCounter_ = value; } }
        }

        public int HeartBtInt
        {
            get { lock (sync_) { return heartBtInt_; } }
            set { lock (sync_) { heartBtInt_ = value; heartBtIntAsMilliSecs_ = 1000 * value; } }
        }

        public int HeartBtIntAsMilliSecs
        {
            get { lock (sync_) { return heartBtIntAsMilliSecs_; } }
        }

        public DateTime LastReceivedTimeDT
        {
            get { lock (sync_) { return lastReceivedTimeDT_; } }
            set { lock (sync_) { lastReceivedTimeDT_ = value; } }
        }


        public DateTime LastSentTimeDT
        {
            get { lock (sync_) { return lastSentTimeDT_; } }
            set { lock (sync_) { lastSentTimeDT_ = value; } }
        }

        public int LogonTimeout
        {
            get { lock (sync_) { return logonTimeout_; } }
            set { lock (sync_) { logonTimeout_ = value; logonTimeoutAsMilliSecs_ = 1000 * value; } }
        }

        public long LogonTimeoutAsMilliSecs
        {
            get { lock (sync_) { return logonTimeoutAsMilliSecs_; } }
        }

        public int LogoutTimeout
        {
            get { lock (sync_) { return logoutTimeout_; } }
            set { lock (sync_) { logoutTimeout_ = value; logoutTimeoutAsMilliSecs_ = 1000 * value; } }
        }

        public long LogoutTimeoutAsMilliSecs
        {
            get { lock (sync_) { return logoutTimeoutAsMilliSecs_; } }
        }

        private Dictionary<int, Message> MsgQueue
        {
            get { lock (sync_) { return msgQueue; } }
            set { lock (sync_) { msgQueue = value; } }
        }

        #endregion

        public SessionState(Log log, int heartBtInt)
        {
            log_ = log;
            this.HeartBtInt = heartBtInt;
            this.IsInitiator = (0 != heartBtInt);
            lastReceivedTimeDT_ = DateTime.UtcNow;
            lastSentTimeDT_ = DateTime.UtcNow;
        }

        /// <summary>
        /// All time args are in milliseconds
        /// </summary>
        /// <param name="now">current system time</param>
        /// <param name="lastReceivedTime">last received time</param>
        /// <param name="logonTimeout">number of milliseconds to wait for a Logon from the counterparty</param>
        /// <returns></returns>
        public static bool LogonTimedOut(DateTime now, long logonTimeout, DateTime lastReceivedTime)
        {
            return (now.Subtract(lastReceivedTime).TotalMilliseconds) >= logonTimeout;
        }
        public bool LogonTimedOut()
        {
            return LogonTimedOut(DateTime.UtcNow, this.LogonTimeoutAsMilliSecs, this.LastReceivedTimeDT);
        }

        /// <summary>
        /// All time args are in milliseconds
        /// </summary>
        /// <param name="now">current system datetime</param>
        /// <param name="heartBtIntMillis">heartbeat interval in milliseconds</param>
        /// <param name="lastReceivedTime">last received datetime</param>
        /// <returns>true if timed out</returns>
        public static bool TimedOut(DateTime now, int heartBtIntMillis, DateTime lastReceivedTime)
        {
            double elapsed = now.Subtract(lastReceivedTime).TotalMilliseconds;
            return elapsed >= (2.4 * heartBtIntMillis);
        }
        public bool TimedOut()
        {
            return TimedOut(DateTime.UtcNow, this.HeartBtIntAsMilliSecs, this.LastReceivedTimeDT);
        }

        /// <summary>
        /// All time args are in milliseconds
        /// </summary>
        /// <param name="now">current system time</param>
        /// <param name="sentLogout">true if a Logout has been sent to the counterparty, otherwise false</param>
        /// <param name="logoutTimeout">number of milliseconds to wait for a Logout from the counterparty</param>
        /// <param name="lastSentTime">last sent time</param>
        /// <returns></returns>
        public static bool LogoutTimedOut(DateTime now, bool sentLogout, long logoutTimeout, DateTime lastSentTime)
        {
            return sentLogout && ((now.Subtract(lastSentTime).TotalMilliseconds) >= logoutTimeout);
        }
        public bool LogoutTimedOut()
        {
            return LogoutTimedOut(DateTime.UtcNow, this.SentLogout, this.LogoutTimeoutAsMilliSecs, this.LastSentTimeDT);
        }

        /// <summary>
        /// All time args are in milliseconds
        /// </summary>
        /// <param name="now">current system time</param>
        /// <param name="heartBtIntMillis">heartbeat interval in milliseconds</param>
        /// <param name="lastReceivedTime">last received time</param>
        /// <param name="testRequestCounter">test request counter</param>
        /// <returns>true if test request is needed</returns>
        public static bool NeedTestRequest(DateTime now, int heartBtIntMillis, DateTime lastReceivedTime, int testRequestCounter)
        {
            double elapsedMilliseconds = now.Subtract(lastReceivedTime).TotalMilliseconds;
            return elapsedMilliseconds >= (1.2 * ((testRequestCounter + 1) * heartBtIntMillis));
        }
        public bool NeedTestRequest()
        {
            return NeedTestRequest(DateTime.UtcNow, this.HeartBtIntAsMilliSecs, this.LastReceivedTimeDT, this.TestRequestCounter);
        }

        /// <summary>
        /// All time args are in milliseconds
        /// </summary>
        /// <param name="now">current system time</param>
        /// <param name="heartBtIntMillis">heartbeat interval in milliseconds</param>
        /// <param name="lastSentTime">last sent time</param>
        /// <param name="testRequestCounter">test request counter</param>
        /// <returns>true if heartbeat is needed</returns>
        public static bool NeedHeartbeat(DateTime now, int heartBtIntMillis, DateTime lastSentTime, int testRequestCounter)
        {
            double elapsed = now.Subtract(lastSentTime).TotalMilliseconds;
            return (elapsed >= Convert.ToDouble(heartBtIntMillis)) && (0 == testRequestCounter);
        }
        public bool NeedHeartbeat()
        {
            return NeedHeartbeat(DateTime.UtcNow, this.HeartBtIntAsMilliSecs, this.LastSentTimeDT, this.TestRequestCounter);
        }

        /// <summary>
        /// All time args are in milliseconds
        /// </summary>
        /// <param name="now">current system time</param>
        /// <param name="heartBtIntMillis">heartbeat interval in milliseconds</param>
        /// <param name="lastSentTime">last sent time</param>
        /// <param name="lastReceivedTime">last received time</param>
        /// <returns>true if within heartbeat interval</returns>
        public static bool WithinHeartbeat(DateTime now, int heartBtIntMillis, DateTime lastSentTime, DateTime lastReceivedTime)
        {
            return ((now.Subtract(lastSentTime).TotalMilliseconds) < Convert.ToDouble(heartBtIntMillis))
                && ((now.Subtract(lastReceivedTime).TotalMilliseconds) < Convert.ToDouble(heartBtIntMillis));
        }
        public bool WithinHeartbeat()
        {
            return WithinHeartbeat(DateTime.UtcNow, this.HeartBtIntAsMilliSecs, this.LastSentTimeDT, this.LastReceivedTimeDT);
        }

        public ResendRange GetResendRange()
        {
            return resendRange_;
        }

        public void Get(int begSeqNo, int endSeqNo, List<string> messages)
        {
            MessageStore.Get(begSeqNo, endSeqNo, messages);
        }

        public void SetResendRange(int begin, int end)
        {
            resendRange_.BeginSeqNo = begin;
            resendRange_.EndSeqNo = end;
        }

        public bool ResendRequested()
        {
            return !(resendRange_.BeginSeqNo == 0 && resendRange_.EndSeqNo == 0);
        }

        public void Queue(int msgSeqNum, Message msg)
        {
            MsgQueue.Add(msgSeqNum, msg);
        }

        public void ClearQueue()
        {
            MsgQueue.Clear();
        }

        public QuickFix.Message Dequeue(int num)
        {
            if (MsgQueue.ContainsKey(num))
            {
                QuickFix.Message msg = MsgQueue[num];
                MsgQueue.Remove(num);
                return msg;
            }
            return null;
        }

        public Message Retrieve(int msgSeqNum)
        {
            Message msg = null;
            if (MsgQueue.ContainsKey(msgSeqNum))
            {
                msg = MsgQueue[msgSeqNum];
                MsgQueue.Remove(msgSeqNum);
            }
            return msg;
        }

        /// <summary>
        /// All time values are displayed in milliseconds.
        /// </summary>
        /// <returns>a string that represents the session state</returns>
        public override string ToString()
        {
            return new System.Text.StringBuilder("SessionState ")
                .Append("[ Now=").Append(DateTime.UtcNow)
                .Append(", HeartBtInt=").Append(this.HeartBtIntAsMilliSecs)
                .Append(", LastSentTime=").Append(this.LastSentTimeDT)
                .Append(", LastReceivedTime=").Append(this.LastReceivedTimeDT)
                .Append(", TestRequestCounter=").Append(this.TestRequestCounter)
                .Append(", WithinHeartbeat=").Append(WithinHeartbeat())
                .Append(", NeedHeartbeat=").Append(NeedHeartbeat())
                .Append(", NeedTestRequest=").Append(NeedTestRequest())
                .Append(", ResendRange=").Append(GetResendRange())
                .Append(" ]").ToString();

        }

        #region MessageStore Members

        public bool Set(int msgSeqNum, string msg)
        {
            lock (sync_) { return this.MessageStore.Set(msgSeqNum, msg); }
        }

        public int GetNextSenderMsgSeqNum()
        {
            lock (sync_) { return this.MessageStore.GetNextSenderMsgSeqNum(); }
        }

        public int GetNextTargetMsgSeqNum()
        {
            lock (sync_) { return this.MessageStore.GetNextTargetMsgSeqNum(); }
        }

        public void SetNextSenderMsgSeqNum(int value)
        {
            lock (sync_) { this.MessageStore.SetNextSenderMsgSeqNum(value); }
        }

        public void SetNextTargetMsgSeqNum(int value)
        {
            lock (sync_) { this.MessageStore.SetNextTargetMsgSeqNum(value); }
        }

        public void IncrNextSenderMsgSeqNum()
        {
            lock (sync_) { this.MessageStore.IncrNextSenderMsgSeqNum(); }
        }

        public void IncrNextTargetMsgSeqNum()
        {
            lock (sync_) { this.MessageStore.IncrNextTargetMsgSeqNum(); }
        }

        public System.DateTime? GetCreationTime()
        {
            lock (sync_) { return this.MessageStore.GetCreationTime(); }
        }

        public void Reset()
        {
            lock (sync_) { this.MessageStore.Reset(); }
        }

        public void Refresh()
        {
            lock (sync_) { this.MessageStore.Refresh(); }
        }

        #endregion
    }
}
>>>>>>> f0f2208d
<|MERGE_RESOLUTION|>--- conflicted
+++ resolved
@@ -1,5 +1,4 @@
-<<<<<<< HEAD
-﻿using System;
+using System;
 using System.Collections.Generic;
 
 namespace QuickFix
@@ -378,7 +377,7 @@
             lock (sync_) { this.MessageStore.IncrNextTargetMsgSeqNum(); }
         }
 
-        public System.DateTime GetCreationTime()
+        public System.DateTime? GetCreationTime()
         {
             lock (sync_) { return this.MessageStore.GetCreationTime(); }
         }
@@ -406,402 +405,3 @@
         #endregion
     }
 }
-=======
-﻿using System;
-using System.Collections.Generic;
-
-namespace QuickFix
-{
-    /// <summary>
-    /// Used by the session communications code. Not intended to be used by applications.
-    /// </summary>
-    public class SessionState : MessageStore
-    {
-        #region Private Members
-
-        private object sync_ = new object();
-        private bool isEnabled_ = true;
-        private bool receivedLogon_ = false;
-        private bool receivedReset_ = false;
-        private bool sentLogon_ = false;
-        private bool sentLogout_ = false;
-        private bool sentReset_ = false;
-        private string logoutReason_ = "";
-        private int testRequestCounter_ = 0;
-        private int heartBtInt_ = 0;
-        private int heartBtIntAsMilliSecs_ = 0;
-        private DateTime lastReceivedTimeDT_ = DateTime.MinValue;
-        private DateTime lastSentTimeDT_ = DateTime.MinValue;
-        private int logonTimeout_ = 10;
-        private long logonTimeoutAsMilliSecs_ = 10 * 1000;
-        private int logoutTimeout_ = 2;
-        private long logoutTimeoutAsMilliSecs_ = 2 * 1000;
-        private ResendRange resendRange_ = new ResendRange(0, 0);
-        private Dictionary<int, Message> msgQueue = new Dictionary<int, Message>();
-
-        private Log log_;
-
-        #endregion
-
-        #region Unsynchronized Properties
-
-        public MessageStore MessageStore
-        { get; set; }
-
-        public bool IsInitiator
-        { get; set; }
-
-        public bool ShouldSendLogon
-        { get { return IsInitiator && !SentLogon; } }
-
-        public Log Log
-        { get { return log_; } }
-
-        #endregion
-
-        #region Synchronized Properties
-
-        public bool IsEnabled
-        {
-            get { lock (sync_) { return isEnabled_; } }
-            set { lock (sync_) { isEnabled_ = value; } }
-        }
-
-        public bool ReceivedLogon
-        {
-            get { lock (sync_) { return receivedLogon_; } }
-            set { lock (sync_) { receivedLogon_ = value; } }
-        }
-
-        public bool ReceivedReset
-        {
-            get { lock (sync_) { return receivedReset_; } }
-            set { lock (sync_) { receivedReset_ = value; } }
-        }
-
-        public bool SentLogon
-        {
-            get { lock (sync_) { return sentLogon_; } }
-            set { lock (sync_) { sentLogon_ = value; } }
-        }
-
-        public bool SentLogout
-        {
-            get { lock (sync_) { return sentLogout_; } }
-            set { lock (sync_) { sentLogout_ = value; } }
-        }
-
-        public bool SentReset
-        {
-            get { lock (sync_) { return sentReset_; } }
-            set { lock (sync_) { sentReset_ = value; } }
-        }
-
-        public string LogoutReason
-        {
-            get { lock (sync_) { return logoutReason_; } }
-            set { lock (sync_) { logoutReason_ = value; } }
-        }
-
-        public int TestRequestCounter
-        {
-            get { lock (sync_) { return testRequestCounter_; } }
-            set { lock (sync_) { testRequestCounter_ = value; } }
-        }
-
-        public int HeartBtInt
-        {
-            get { lock (sync_) { return heartBtInt_; } }
-            set { lock (sync_) { heartBtInt_ = value; heartBtIntAsMilliSecs_ = 1000 * value; } }
-        }
-
-        public int HeartBtIntAsMilliSecs
-        {
-            get { lock (sync_) { return heartBtIntAsMilliSecs_; } }
-        }
-
-        public DateTime LastReceivedTimeDT
-        {
-            get { lock (sync_) { return lastReceivedTimeDT_; } }
-            set { lock (sync_) { lastReceivedTimeDT_ = value; } }
-        }
-
-
-        public DateTime LastSentTimeDT
-        {
-            get { lock (sync_) { return lastSentTimeDT_; } }
-            set { lock (sync_) { lastSentTimeDT_ = value; } }
-        }
-
-        public int LogonTimeout
-        {
-            get { lock (sync_) { return logonTimeout_; } }
-            set { lock (sync_) { logonTimeout_ = value; logonTimeoutAsMilliSecs_ = 1000 * value; } }
-        }
-
-        public long LogonTimeoutAsMilliSecs
-        {
-            get { lock (sync_) { return logonTimeoutAsMilliSecs_; } }
-        }
-
-        public int LogoutTimeout
-        {
-            get { lock (sync_) { return logoutTimeout_; } }
-            set { lock (sync_) { logoutTimeout_ = value; logoutTimeoutAsMilliSecs_ = 1000 * value; } }
-        }
-
-        public long LogoutTimeoutAsMilliSecs
-        {
-            get { lock (sync_) { return logoutTimeoutAsMilliSecs_; } }
-        }
-
-        private Dictionary<int, Message> MsgQueue
-        {
-            get { lock (sync_) { return msgQueue; } }
-            set { lock (sync_) { msgQueue = value; } }
-        }
-
-        #endregion
-
-        public SessionState(Log log, int heartBtInt)
-        {
-            log_ = log;
-            this.HeartBtInt = heartBtInt;
-            this.IsInitiator = (0 != heartBtInt);
-            lastReceivedTimeDT_ = DateTime.UtcNow;
-            lastSentTimeDT_ = DateTime.UtcNow;
-        }
-
-        /// <summary>
-        /// All time args are in milliseconds
-        /// </summary>
-        /// <param name="now">current system time</param>
-        /// <param name="lastReceivedTime">last received time</param>
-        /// <param name="logonTimeout">number of milliseconds to wait for a Logon from the counterparty</param>
-        /// <returns></returns>
-        public static bool LogonTimedOut(DateTime now, long logonTimeout, DateTime lastReceivedTime)
-        {
-            return (now.Subtract(lastReceivedTime).TotalMilliseconds) >= logonTimeout;
-        }
-        public bool LogonTimedOut()
-        {
-            return LogonTimedOut(DateTime.UtcNow, this.LogonTimeoutAsMilliSecs, this.LastReceivedTimeDT);
-        }
-
-        /// <summary>
-        /// All time args are in milliseconds
-        /// </summary>
-        /// <param name="now">current system datetime</param>
-        /// <param name="heartBtIntMillis">heartbeat interval in milliseconds</param>
-        /// <param name="lastReceivedTime">last received datetime</param>
-        /// <returns>true if timed out</returns>
-        public static bool TimedOut(DateTime now, int heartBtIntMillis, DateTime lastReceivedTime)
-        {
-            double elapsed = now.Subtract(lastReceivedTime).TotalMilliseconds;
-            return elapsed >= (2.4 * heartBtIntMillis);
-        }
-        public bool TimedOut()
-        {
-            return TimedOut(DateTime.UtcNow, this.HeartBtIntAsMilliSecs, this.LastReceivedTimeDT);
-        }
-
-        /// <summary>
-        /// All time args are in milliseconds
-        /// </summary>
-        /// <param name="now">current system time</param>
-        /// <param name="sentLogout">true if a Logout has been sent to the counterparty, otherwise false</param>
-        /// <param name="logoutTimeout">number of milliseconds to wait for a Logout from the counterparty</param>
-        /// <param name="lastSentTime">last sent time</param>
-        /// <returns></returns>
-        public static bool LogoutTimedOut(DateTime now, bool sentLogout, long logoutTimeout, DateTime lastSentTime)
-        {
-            return sentLogout && ((now.Subtract(lastSentTime).TotalMilliseconds) >= logoutTimeout);
-        }
-        public bool LogoutTimedOut()
-        {
-            return LogoutTimedOut(DateTime.UtcNow, this.SentLogout, this.LogoutTimeoutAsMilliSecs, this.LastSentTimeDT);
-        }
-
-        /// <summary>
-        /// All time args are in milliseconds
-        /// </summary>
-        /// <param name="now">current system time</param>
-        /// <param name="heartBtIntMillis">heartbeat interval in milliseconds</param>
-        /// <param name="lastReceivedTime">last received time</param>
-        /// <param name="testRequestCounter">test request counter</param>
-        /// <returns>true if test request is needed</returns>
-        public static bool NeedTestRequest(DateTime now, int heartBtIntMillis, DateTime lastReceivedTime, int testRequestCounter)
-        {
-            double elapsedMilliseconds = now.Subtract(lastReceivedTime).TotalMilliseconds;
-            return elapsedMilliseconds >= (1.2 * ((testRequestCounter + 1) * heartBtIntMillis));
-        }
-        public bool NeedTestRequest()
-        {
-            return NeedTestRequest(DateTime.UtcNow, this.HeartBtIntAsMilliSecs, this.LastReceivedTimeDT, this.TestRequestCounter);
-        }
-
-        /// <summary>
-        /// All time args are in milliseconds
-        /// </summary>
-        /// <param name="now">current system time</param>
-        /// <param name="heartBtIntMillis">heartbeat interval in milliseconds</param>
-        /// <param name="lastSentTime">last sent time</param>
-        /// <param name="testRequestCounter">test request counter</param>
-        /// <returns>true if heartbeat is needed</returns>
-        public static bool NeedHeartbeat(DateTime now, int heartBtIntMillis, DateTime lastSentTime, int testRequestCounter)
-        {
-            double elapsed = now.Subtract(lastSentTime).TotalMilliseconds;
-            return (elapsed >= Convert.ToDouble(heartBtIntMillis)) && (0 == testRequestCounter);
-        }
-        public bool NeedHeartbeat()
-        {
-            return NeedHeartbeat(DateTime.UtcNow, this.HeartBtIntAsMilliSecs, this.LastSentTimeDT, this.TestRequestCounter);
-        }
-
-        /// <summary>
-        /// All time args are in milliseconds
-        /// </summary>
-        /// <param name="now">current system time</param>
-        /// <param name="heartBtIntMillis">heartbeat interval in milliseconds</param>
-        /// <param name="lastSentTime">last sent time</param>
-        /// <param name="lastReceivedTime">last received time</param>
-        /// <returns>true if within heartbeat interval</returns>
-        public static bool WithinHeartbeat(DateTime now, int heartBtIntMillis, DateTime lastSentTime, DateTime lastReceivedTime)
-        {
-            return ((now.Subtract(lastSentTime).TotalMilliseconds) < Convert.ToDouble(heartBtIntMillis))
-                && ((now.Subtract(lastReceivedTime).TotalMilliseconds) < Convert.ToDouble(heartBtIntMillis));
-        }
-        public bool WithinHeartbeat()
-        {
-            return WithinHeartbeat(DateTime.UtcNow, this.HeartBtIntAsMilliSecs, this.LastSentTimeDT, this.LastReceivedTimeDT);
-        }
-
-        public ResendRange GetResendRange()
-        {
-            return resendRange_;
-        }
-
-        public void Get(int begSeqNo, int endSeqNo, List<string> messages)
-        {
-            MessageStore.Get(begSeqNo, endSeqNo, messages);
-        }
-
-        public void SetResendRange(int begin, int end)
-        {
-            resendRange_.BeginSeqNo = begin;
-            resendRange_.EndSeqNo = end;
-        }
-
-        public bool ResendRequested()
-        {
-            return !(resendRange_.BeginSeqNo == 0 && resendRange_.EndSeqNo == 0);
-        }
-
-        public void Queue(int msgSeqNum, Message msg)
-        {
-            MsgQueue.Add(msgSeqNum, msg);
-        }
-
-        public void ClearQueue()
-        {
-            MsgQueue.Clear();
-        }
-
-        public QuickFix.Message Dequeue(int num)
-        {
-            if (MsgQueue.ContainsKey(num))
-            {
-                QuickFix.Message msg = MsgQueue[num];
-                MsgQueue.Remove(num);
-                return msg;
-            }
-            return null;
-        }
-
-        public Message Retrieve(int msgSeqNum)
-        {
-            Message msg = null;
-            if (MsgQueue.ContainsKey(msgSeqNum))
-            {
-                msg = MsgQueue[msgSeqNum];
-                MsgQueue.Remove(msgSeqNum);
-            }
-            return msg;
-        }
-
-        /// <summary>
-        /// All time values are displayed in milliseconds.
-        /// </summary>
-        /// <returns>a string that represents the session state</returns>
-        public override string ToString()
-        {
-            return new System.Text.StringBuilder("SessionState ")
-                .Append("[ Now=").Append(DateTime.UtcNow)
-                .Append(", HeartBtInt=").Append(this.HeartBtIntAsMilliSecs)
-                .Append(", LastSentTime=").Append(this.LastSentTimeDT)
-                .Append(", LastReceivedTime=").Append(this.LastReceivedTimeDT)
-                .Append(", TestRequestCounter=").Append(this.TestRequestCounter)
-                .Append(", WithinHeartbeat=").Append(WithinHeartbeat())
-                .Append(", NeedHeartbeat=").Append(NeedHeartbeat())
-                .Append(", NeedTestRequest=").Append(NeedTestRequest())
-                .Append(", ResendRange=").Append(GetResendRange())
-                .Append(" ]").ToString();
-
-        }
-
-        #region MessageStore Members
-
-        public bool Set(int msgSeqNum, string msg)
-        {
-            lock (sync_) { return this.MessageStore.Set(msgSeqNum, msg); }
-        }
-
-        public int GetNextSenderMsgSeqNum()
-        {
-            lock (sync_) { return this.MessageStore.GetNextSenderMsgSeqNum(); }
-        }
-
-        public int GetNextTargetMsgSeqNum()
-        {
-            lock (sync_) { return this.MessageStore.GetNextTargetMsgSeqNum(); }
-        }
-
-        public void SetNextSenderMsgSeqNum(int value)
-        {
-            lock (sync_) { this.MessageStore.SetNextSenderMsgSeqNum(value); }
-        }
-
-        public void SetNextTargetMsgSeqNum(int value)
-        {
-            lock (sync_) { this.MessageStore.SetNextTargetMsgSeqNum(value); }
-        }
-
-        public void IncrNextSenderMsgSeqNum()
-        {
-            lock (sync_) { this.MessageStore.IncrNextSenderMsgSeqNum(); }
-        }
-
-        public void IncrNextTargetMsgSeqNum()
-        {
-            lock (sync_) { this.MessageStore.IncrNextTargetMsgSeqNum(); }
-        }
-
-        public System.DateTime? GetCreationTime()
-        {
-            lock (sync_) { return this.MessageStore.GetCreationTime(); }
-        }
-
-        public void Reset()
-        {
-            lock (sync_) { this.MessageStore.Reset(); }
-        }
-
-        public void Refresh()
-        {
-            lock (sync_) { this.MessageStore.Refresh(); }
-        }
-
-        #endregion
-    }
-}
->>>>>>> f0f2208d
