﻿using System;
using System.Collections.Generic;
using System.Linq;
using System.Text;
using NUnit.Framework;

namespace UnitTests
{
    [TestFixture]
    class SessionScheduleTests
    {
<<<<<<< HEAD
        #region Properties
        /// <summary>
        /// Deal with the fact that time zone IDs are not cross-platform.
        /// </summary>
        public string EASTERN_STANDARD_TIME_ZONE_ID
        {
            get
            {
                if(null != System.Type.GetType("Mono.Runtime"))
                {
                    return "US/Eastern";
                }
                else
                {
                    return "Eastern Standard Time";
                }
            }
        }
        #endregion
=======
        const string FMT = "yyyyMMdd-HH:mm:ss";
>>>>>>> ce9b9257

        [Test]
        public void testRequiredArgs()
        {
            QuickFix.Dictionary settings = new QuickFix.Dictionary();
            Assert.Throws(typeof(QuickFix.ConfigError), delegate { new QuickFix.SessionSchedule(settings); });

            settings.SetString(QuickFix.SessionSettings.START_TIME, "00:00:00");
            Assert.Throws(typeof(QuickFix.ConfigError), delegate { new QuickFix.SessionSchedule(settings); });

            settings.SetString(QuickFix.SessionSettings.END_TIME, "00:0blkajsdf");
            Assert.Throws(typeof(QuickFix.ConfigError), delegate { new QuickFix.SessionSchedule(settings); });

            settings.SetString(QuickFix.SessionSettings.END_TIME, "00:00:00");
            Assert.DoesNotThrow(delegate { new QuickFix.SessionSchedule(settings); });
        }

        [Test]
        public void testOptArgs()
        {
            QuickFix.Dictionary settings = new QuickFix.Dictionary();
            settings.SetString(QuickFix.SessionSettings.START_TIME, "00:00:00");
            settings.SetString(QuickFix.SessionSettings.END_TIME, "00:00:00");

            settings.SetDay(QuickFix.SessionSettings.START_DAY, System.DayOfWeek.Thursday);
            Assert.Throws(typeof(QuickFix.ConfigError), delegate { new QuickFix.SessionSchedule(settings); });

            settings.SetDay(QuickFix.SessionSettings.END_DAY, System.DayOfWeek.Friday);
            Assert.DoesNotThrow(delegate { new QuickFix.SessionSchedule(settings); });
        }

        [Test]
        public void testDailyIsSessionTimeAllDay()
        {
            QuickFix.Dictionary settings = new QuickFix.Dictionary();
            settings.SetString(QuickFix.SessionSettings.START_TIME, "00:00:00");
            settings.SetString(QuickFix.SessionSettings.END_TIME, "00:00:00");

            QuickFix.SessionSchedule sched = new QuickFix.SessionSchedule(settings);

            Assert.IsTrue(sched.IsSessionTime(new DateTime(2011, 10, 17, 9, 43, 0, DateTimeKind.Utc)));
            Assert.IsTrue(sched.IsSessionTime(new DateTime(2011, 10, 18, 9, 43, 0, DateTimeKind.Utc)));
            Assert.IsTrue(sched.IsSessionTime(new DateTime(2011, 10, 18, 0, 0, 0, DateTimeKind.Utc)));
            Assert.IsTrue(sched.IsSessionTime(new DateTime(2011, 10, 18, 23, 59, 59, DateTimeKind.Utc)));
        }

        [Test]
        public void testWeeklySessionSameDayAllWeek()
        {
            QuickFix.Dictionary settings = new QuickFix.Dictionary();
            settings.SetString(QuickFix.SessionSettings.START_TIME, "00:00:00");
            settings.SetString(QuickFix.SessionSettings.END_TIME, "00:00:00");

            settings.SetDay(QuickFix.SessionSettings.START_DAY, System.DayOfWeek.Monday);
            settings.SetDay(QuickFix.SessionSettings.END_DAY, System.DayOfWeek.Monday);
            QuickFix.SessionSchedule sched = new QuickFix.SessionSchedule(settings);
	    
            //a sunday
            Assert.IsTrue(sched.IsSessionTime(new DateTime(2011, 10, 16, 9, 43, 0, DateTimeKind.Utc)));
            Assert.IsTrue(sched.IsSessionTime(new DateTime(2011, 10, 16, 23, 59, 59, DateTimeKind.Utc)));
            Assert.IsTrue(sched.IsSessionTime(new DateTime(2011, 10, 16, 0, 0, 0, DateTimeKind.Utc)));

            //a monday
            Assert.IsTrue(sched.IsSessionTime(new DateTime(2011, 10, 17, 9, 43, 0, DateTimeKind.Utc)));
            Assert.IsTrue(sched.IsSessionTime(new DateTime(2011, 10, 17, 23, 59, 59, DateTimeKind.Utc)));
            Assert.IsTrue(sched.IsSessionTime(new DateTime(2011, 10, 17, 0, 0, 0, DateTimeKind.Utc)));

            //a tuesday
            Assert.IsTrue(sched.IsSessionTime(new DateTime(2011, 10, 18, 9, 43, 0, DateTimeKind.Utc)));
            Assert.IsTrue(sched.IsSessionTime(new DateTime(2011, 10, 18, 0, 0, 0, DateTimeKind.Utc)));
        }

        [Test]
        public void testWeeklySessionSameDayMostWeek()
        {
            QuickFix.Dictionary settings = new QuickFix.Dictionary();
            settings.SetString(QuickFix.SessionSettings.START_TIME, "05:00:00");
            settings.SetString(QuickFix.SessionSettings.END_TIME, "00:00:00");

            settings.SetDay(QuickFix.SessionSettings.START_DAY, System.DayOfWeek.Monday);
            settings.SetDay(QuickFix.SessionSettings.END_DAY, System.DayOfWeek.Monday);
            QuickFix.SessionSchedule sched = new QuickFix.SessionSchedule(settings);
	    
            //a sunday
            Assert.IsTrue(sched.IsSessionTime(new DateTime(2011, 10, 16, 23, 59, 59, DateTimeKind.Utc)));
            Assert.IsTrue(sched.IsSessionTime(new DateTime(2011, 10, 16, 0, 0, 0, DateTimeKind.Utc)));

            //a monday
            Assert.IsFalse(sched.IsSessionTime(new DateTime(2011, 10, 17, 0, 0, 1, DateTimeKind.Utc)));
            Assert.IsFalse(sched.IsSessionTime(new DateTime(2011, 10, 17, 4, 0, 1, DateTimeKind.Utc)));
            Assert.IsTrue(sched.IsSessionTime(new DateTime(2011, 10, 17, 23, 59, 59, DateTimeKind.Utc)));

            //a tuesday
            Assert.IsTrue(sched.IsSessionTime(new DateTime(2011, 10, 18, 9, 43, 0, DateTimeKind.Utc)));
            Assert.IsTrue(sched.IsSessionTime(new DateTime(2011, 10, 18, 0, 0, 0, DateTimeKind.Utc)));
        }

        //admittedly contrived, but full coverage
        [Test]
        public void testWeeklySessionSameDayOneDay()
        {
            QuickFix.Dictionary settings = new QuickFix.Dictionary();
            settings.SetString(QuickFix.SessionSettings.START_TIME, "00:00:00");
            settings.SetString(QuickFix.SessionSettings.END_TIME, "05:00:00");

            settings.SetDay(QuickFix.SessionSettings.START_DAY, System.DayOfWeek.Monday);
            settings.SetDay(QuickFix.SessionSettings.END_DAY, System.DayOfWeek.Monday);
            QuickFix.SessionSchedule sched = new QuickFix.SessionSchedule(settings);
	    
            //a sunday
            Assert.IsFalse(sched.IsSessionTime(new DateTime(2011, 10, 16, 23, 59, 59, DateTimeKind.Utc)));
            Assert.IsFalse(sched.IsSessionTime(new DateTime(2011, 10, 16, 0, 0, 0, DateTimeKind.Utc)));

            //a monday
            Assert.IsTrue(sched.IsSessionTime(new DateTime(2011, 10, 17, 0, 0, 1, DateTimeKind.Utc)));
            Assert.IsTrue(sched.IsSessionTime(new DateTime(2011, 10, 17, 4, 0, 1, DateTimeKind.Utc)));
            Assert.IsFalse(sched.IsSessionTime(new DateTime(2011, 10, 17, 6, 59, 59, DateTimeKind.Utc)));

            //a tuesday
            Assert.IsFalse(sched.IsSessionTime(new DateTime(2011, 10, 18, 9, 43, 0, DateTimeKind.Utc)));
            Assert.IsFalse(sched.IsSessionTime(new DateTime(2011, 10, 18, 0, 0, 0, DateTimeKind.Utc)));
        }


        [Test]
        public void testWeeklySessionMultiDay()
        {
            QuickFix.Dictionary settings = new QuickFix.Dictionary();
            settings.SetString(QuickFix.SessionSettings.START_TIME, "00:00:00");
            settings.SetString(QuickFix.SessionSettings.END_TIME, "00:00:00");

            //only on monday-thur (note end time)
            settings.SetDay(QuickFix.SessionSettings.START_DAY, System.DayOfWeek.Monday);
            settings.SetDay(QuickFix.SessionSettings.END_DAY, System.DayOfWeek.Friday);

            QuickFix.SessionSchedule sched = new QuickFix.SessionSchedule(settings);

            //a monday
            Assert.IsTrue(sched.IsSessionTime(new DateTime(2011, 10, 17, 0, 0, 0, DateTimeKind.Utc)));
            Assert.IsTrue(sched.IsSessionTime(new DateTime(2011, 10, 17, 9, 43, 0, DateTimeKind.Utc)));

            // a thursday
            Assert.IsTrue(sched.IsSessionTime(new DateTime(2011, 10, 20, 23, 59, 59, DateTimeKind.Utc)));

            //a fri, sat, sun
            Assert.IsFalse(sched.IsSessionTime(new DateTime(2011, 10, 21, 23, 59, 59, DateTimeKind.Utc)));
            Assert.IsFalse(sched.IsSessionTime(new DateTime(2011, 10, 22, 0, 0, 0, DateTimeKind.Utc)));
            Assert.IsFalse(sched.IsSessionTime(new DateTime(2011, 10, 16, 9, 43, 0, DateTimeKind.Utc)));
        }

        [Test]
        public void testWeeklySessionMultiDayOverlap()
        {
            QuickFix.Dictionary settings = new QuickFix.Dictionary();
            settings.SetString(QuickFix.SessionSettings.START_TIME, "00:00:00");
            settings.SetString(QuickFix.SessionSettings.END_TIME, "00:00:00");

            //only on wed-sunday night
            settings.SetDay(QuickFix.SessionSettings.START_DAY, System.DayOfWeek.Wednesday);
            settings.SetDay(QuickFix.SessionSettings.END_DAY, System.DayOfWeek.Monday);

            QuickFix.SessionSchedule sched = new QuickFix.SessionSchedule(settings);

            //wed-monday
            Assert.IsTrue(sched.IsSessionTime(new DateTime(2011, 10, 19, 9, 43, 0, DateTimeKind.Utc)));
            Assert.IsTrue(sched.IsSessionTime(new DateTime(2011, 10, 20, 9, 43, 0, DateTimeKind.Utc)));
            Assert.IsTrue(sched.IsSessionTime(new DateTime(2011, 10, 21, 9, 43, 0, DateTimeKind.Utc)));
            Assert.IsTrue(sched.IsSessionTime(new DateTime(2011, 10, 22, 9, 43, 0, DateTimeKind.Utc)));
            Assert.IsTrue(sched.IsSessionTime(new DateTime(2011, 10, 16, 9, 43, 0, DateTimeKind.Utc)));

            //monday
            Assert.IsFalse(sched.IsSessionTime(new DateTime(2011, 10, 17, 9, 43, 0, DateTimeKind.Utc)));

            //tuesday
            Assert.IsFalse(sched.IsSessionTime(new DateTime(2011, 10, 18, 9, 43, 0, DateTimeKind.Utc)));
        }

        [Test]
        public void testWeeklySessionMultiDayHours()
        {
            QuickFix.Dictionary settings = new QuickFix.Dictionary();
            settings.SetString(QuickFix.SessionSettings.START_TIME, "07:00:00");
            settings.SetString(QuickFix.SessionSettings.END_TIME, "15:00:00");

            //only on monday-fri
            settings.SetDay(QuickFix.SessionSettings.START_DAY, System.DayOfWeek.Monday);
            settings.SetDay(QuickFix.SessionSettings.END_DAY, System.DayOfWeek.Friday);

            QuickFix.SessionSchedule sched = new QuickFix.SessionSchedule(settings);

            //Monday Scenarios
            Assert.IsFalse(sched.IsSessionTime(new DateTime(2011, 10, 17, 6, 59, 0, DateTimeKind.Utc)));
            Assert.IsTrue(sched.IsSessionTime(new DateTime(2011, 10, 17, 7, 30, 0, DateTimeKind.Utc)));
            Assert.IsTrue(sched.IsSessionTime(new DateTime(2011, 10, 17, 15, 30, 0, DateTimeKind.Utc)));

            //Midweek Scenarios
            Assert.IsTrue(sched.IsSessionTime(new DateTime(2011, 10, 19, 6, 59, 0, DateTimeKind.Utc)));
            Assert.IsTrue(sched.IsSessionTime(new DateTime(2011, 10, 19, 7, 30, 0, DateTimeKind.Utc)));
            Assert.IsTrue(sched.IsSessionTime(new DateTime(2011, 10, 19, 15, 30, 0, DateTimeKind.Utc)));

            //Friday Scenarios
            Assert.IsTrue(sched.IsSessionTime(new DateTime(2011, 10, 21, 6, 59, 0, DateTimeKind.Utc)));
            Assert.IsTrue(sched.IsSessionTime(new DateTime(2011, 10, 21, 7, 30, 0, DateTimeKind.Utc)));
            Assert.IsFalse(sched.IsSessionTime(new DateTime(2011, 10, 21, 15, 30, 0, DateTimeKind.Utc)));

            //Weekend
            Assert.IsFalse(sched.IsSessionTime(new DateTime(2011, 10, 22, 6, 59, 0, DateTimeKind.Utc)));
            Assert.IsFalse(sched.IsSessionTime(new DateTime(2011, 10, 22, 7, 30, 0, DateTimeKind.Utc)));
            Assert.IsFalse(sched.IsSessionTime(new DateTime(2011, 10, 22, 15, 30, 0, DateTimeKind.Utc)));
        }

        [Test]
        public void testWeeklySessionMultiDayHoursOverlap()
        {
            QuickFix.Dictionary settings = new QuickFix.Dictionary();
            settings.SetString(QuickFix.SessionSettings.START_TIME, "15:00:00");
            settings.SetString(QuickFix.SessionSettings.END_TIME, "07:00:00");

            //only on monday-fri
            settings.SetDay(QuickFix.SessionSettings.START_DAY, System.DayOfWeek.Monday);
            settings.SetDay(QuickFix.SessionSettings.END_DAY, System.DayOfWeek.Friday);

            QuickFix.SessionSchedule sched = new QuickFix.SessionSchedule(settings);

            //weekdays
            Assert.IsTrue(sched.IsSessionTime(new DateTime(2011, 10, 17, 15, 30, 0, DateTimeKind.Utc)));
            Assert.IsFalse(sched.IsSessionTime(new DateTime(2011, 10, 17, 6, 30, 0, DateTimeKind.Utc)), "foo");

            Assert.IsTrue(sched.IsSessionTime(new DateTime(2011, 10, 21, 5, 30, 59, DateTimeKind.Utc)));
            Assert.IsFalse(sched.IsSessionTime(new DateTime(2011, 10, 21, 15, 30, 59, DateTimeKind.Utc)));
            Assert.IsFalse(sched.IsSessionTime(new DateTime(2011, 10, 22, 6, 59, 59, DateTimeKind.Utc)));
            Assert.IsFalse(sched.IsSessionTime(new DateTime(2011, 10, 22, 7, 00, 1, DateTimeKind.Utc)));
            Assert.IsFalse(sched.IsSessionTime(new DateTime(2011, 10, 22, 15, 30, 0, DateTimeKind.Utc)));
        }
        

        [Test]
        public void testDailyIsSessionTime()
        {
            QuickFix.Dictionary settings = new QuickFix.Dictionary();
            settings.SetString(QuickFix.SessionSettings.START_TIME, "00:12:00");
            settings.SetString(QuickFix.SessionSettings.END_TIME, "06:00:23");

            QuickFix.SessionSchedule sched = new QuickFix.SessionSchedule(settings);

            Assert.IsTrue(sched.IsSessionTime(new DateTime(2011, 10, 17, 0, 12, 0, DateTimeKind.Utc)));
            Assert.IsTrue(sched.IsSessionTime(new DateTime(2011, 10, 17, 5, 43, 0, DateTimeKind.Utc)));
            Assert.IsTrue(sched.IsSessionTime(new DateTime(2011, 10, 18, 6, 0, 23, DateTimeKind.Utc)));

            Assert.IsFalse(sched.IsSessionTime(new DateTime(2011, 10, 18, 0, 11, 0, DateTimeKind.Utc)));
            Assert.IsFalse(sched.IsSessionTime(new DateTime(2011, 10, 18, 6, 0, 24, DateTimeKind.Utc)));
        }

        [Test]
        public void testDailyIsSessionTimeWrapAround()
        {
            QuickFix.Dictionary settings = new QuickFix.Dictionary();
            settings.SetString(QuickFix.SessionSettings.START_TIME, "06:00:23");
            settings.SetString(QuickFix.SessionSettings.END_TIME, "00:12:00");

            QuickFix.SessionSchedule sched = new QuickFix.SessionSchedule(settings);

            Assert.IsTrue(sched.IsSessionTime(new DateTime(2011, 10, 17, 6, 0, 23, DateTimeKind.Utc)));
            Assert.IsTrue(sched.IsSessionTime(new DateTime(2011, 10, 17, 8, 43, 0, DateTimeKind.Utc)));
            Assert.IsTrue(sched.IsSessionTime(new DateTime(2011, 10, 18, 0, 12, 00, DateTimeKind.Utc)));

            Assert.IsFalse(sched.IsSessionTime(new DateTime(2011, 10, 18, 0, 12, 1, DateTimeKind.Utc)));
            Assert.IsFalse(sched.IsSessionTime(new DateTime(2011, 10, 18, 6, 0, 22, DateTimeKind.Utc)));

        }

        [Test]
        public void testInvalidTimeZone()
        {
            QuickFix.Dictionary settings = new QuickFix.Dictionary();
            settings.SetString(QuickFix.SessionSettings.START_TIME, "06:00:23");
            settings.SetString(QuickFix.SessionSettings.END_TIME, "00:12:00");
            settings.SetString(QuickFix.SessionSettings.TIME_ZONE, "Doh");

            Assert.Throws(typeof (TimeZoneNotFoundException), delegate { new QuickFix.SessionSchedule(settings); });
        }

        [Test]
        public void testLocalTimeTimeZoneConflict()
        {
            QuickFix.Dictionary settings = new QuickFix.Dictionary();
            settings.SetString(QuickFix.SessionSettings.START_TIME, "06:00:23");
            settings.SetString(QuickFix.SessionSettings.END_TIME, "00:12:00");
            settings.SetString(QuickFix.SessionSettings.TIME_ZONE, "Doh");
            settings.SetString(QuickFix.SessionSettings.USE_LOCAL_TIME, "Y");
            settings.SetString(QuickFix.SessionSettings.TIME_ZONE, EASTERN_STANDARD_TIME_ZONE_ID);

            Assert.Throws(typeof (QuickFix.ConfigError), delegate { new QuickFix.SessionSchedule(settings); });
        }

        [Test]
        public void testTimeZone()
        {
            QuickFix.Dictionary settings = new QuickFix.Dictionary();
            settings.SetString(QuickFix.SessionSettings.START_TIME, "09:30:00");
            settings.SetString(QuickFix.SessionSettings.END_TIME, "16:00:00");
            settings.SetString(QuickFix.SessionSettings.TIME_ZONE, EASTERN_STANDARD_TIME_ZONE_ID);

            QuickFix.SessionSchedule sched = new QuickFix.SessionSchedule(settings);

            Assert.IsFalse(sched.IsSessionTime(new DateTime(2011, 10, 17, 13, 29, 59, DateTimeKind.Utc)));
            Assert.IsTrue(sched.IsSessionTime(new DateTime(2011, 10, 17, 13, 30, 0, DateTimeKind.Utc)));
            Assert.IsTrue(sched.IsSessionTime(new DateTime(2011, 10, 17, 20, 0, 0, DateTimeKind.Utc)));
            Assert.IsFalse(sched.IsSessionTime(new DateTime(2011, 10, 17, 20, 0, 1, DateTimeKind.Utc)));
        }

        [Test]
        public void testLastEndTime_takesUtcOnly()
        {
            QuickFix.Dictionary settings = new QuickFix.Dictionary();
            settings.SetString(QuickFix.SessionSettings.START_TIME, "09:30:00");
            settings.SetString(QuickFix.SessionSettings.END_TIME, "16:00:00");

            QuickFix.SessionSchedule sched = new QuickFix.SessionSchedule(settings);

            Assert.Throws<ArgumentException>(
                delegate { sched.LastEndTime(new DateTime(2012, 10, 18, 12, 00, 00, DateTimeKind.Local)); });
            Assert.Throws<ArgumentException>(
                delegate { sched.LastEndTime(new DateTime(2012, 10, 18, 12, 00, 00, DateTimeKind.Unspecified)); });
        }

        [Test]
        public void testLastEndTime_DailySessions()
        {
            QuickFix.Dictionary settings = new QuickFix.Dictionary();
            settings.SetString(QuickFix.SessionSettings.START_TIME, "09:30:00");
            settings.SetString(QuickFix.SessionSettings.END_TIME, "16:00:00");
            QuickFix.SessionSchedule sched = new QuickFix.SessionSchedule(settings);

            DateTime thisDayEnd = new DateTime(2012, 10, 18, 16, 00, 00, DateTimeKind.Utc);
            DateTime prevDayEnd = new DateTime(2012, 10, 17, 16, 00, 00, DateTimeKind.Utc);

            // before starttime
            Assert.AreEqual(prevDayEnd, sched.LastEndTime(new DateTime(2012, 10, 18, 08, 00, 00, DateTimeKind.Utc)));
            // during session
            Assert.AreEqual(prevDayEnd, sched.LastEndTime(new DateTime(2012, 10, 18, 08, 00, 00, DateTimeKind.Utc)));
            // equals endtime
            Assert.AreEqual(thisDayEnd, sched.LastEndTime(thisDayEnd));
            // after endtime
            Assert.AreEqual(thisDayEnd, sched.LastEndTime(new DateTime(2012, 10, 18, 17, 00, 00, DateTimeKind.Utc)));

            // ==========
            // Settings file is specified in a zone (est, -5)
            settings = new QuickFix.Dictionary();
            settings.SetString(QuickFix.SessionSettings.START_TIME, "04:30:00"); // 09:30:00 utc
            settings.SetString(QuickFix.SessionSettings.END_TIME, "11:00:00");   // 16:00:00 utc
            settings.SetString(QuickFix.SessionSettings.TIME_ZONE, EASTERN_STANDARD_TIME_ZONE_ID); //-5
            sched = new QuickFix.SessionSchedule(settings);

            // before starttime
            Assert.AreEqual(prevDayEnd, sched.LastEndTime(new DateTime(2012, 10, 18, 08, 00, 00, DateTimeKind.Utc)));
            // during session
            Assert.AreEqual(prevDayEnd, sched.LastEndTime(new DateTime(2012, 10, 18, 10, 00, 00, DateTimeKind.Utc)));
            // equals endtime
            Assert.AreEqual(thisDayEnd, sched.LastEndTime(thisDayEnd));
            // after endtime
            Assert.AreEqual(thisDayEnd, sched.LastEndTime(new DateTime(2012, 10, 18, 17, 00, 00, DateTimeKind.Utc)));
        }

        [Test]
        public void testLastEndTime_WeeklySessions()
        {
            QuickFix.Dictionary settings = new QuickFix.Dictionary();
            settings.SetString(QuickFix.SessionSettings.START_TIME, "09:30:00");
            settings.SetString(QuickFix.SessionSettings.END_TIME, "16:00:00");
            settings.SetDay(QuickFix.SessionSettings.START_DAY, System.DayOfWeek.Monday);
            settings.SetDay(QuickFix.SessionSettings.END_DAY, System.DayOfWeek.Friday);
            QuickFix.SessionSchedule sched = new QuickFix.SessionSchedule(settings);

            DateTime thisWeekEnd = new DateTime(2012, 10, 19, 16, 00, 00, DateTimeKind.Utc);
            DateTime prevWeekEnd = new DateTime(2012, 10, 12, 16, 00, 00, DateTimeKind.Utc);

            // before starttime
            Assert.AreEqual(prevWeekEnd, sched.LastEndTime(new DateTime(2012, 10, 15, 08, 00, 00, DateTimeKind.Utc)));
            // during session
            Assert.AreEqual(prevWeekEnd, sched.LastEndTime(new DateTime(2012, 10, 17, 08, 00, 00, DateTimeKind.Utc)));
            // equals endtime
            Assert.AreEqual(thisWeekEnd, sched.LastEndTime(thisWeekEnd));
            // after endtime
            Assert.AreEqual(thisWeekEnd, sched.LastEndTime(new DateTime(2012, 10, 19, 17, 00, 00, DateTimeKind.Utc)));

            // ==========
            // Settings file is specified in a zone (est, -5)
            settings = new QuickFix.Dictionary();
            settings.SetString(QuickFix.SessionSettings.START_TIME, "04:30:00"); // 09:30:00 utc
            settings.SetString(QuickFix.SessionSettings.END_TIME, "11:00:00");   // 16:00:00 utc
            settings.SetString(QuickFix.SessionSettings.TIME_ZONE, EASTERN_STANDARD_TIME_ZONE_ID); //-5
            settings.SetDay(QuickFix.SessionSettings.START_DAY, System.DayOfWeek.Monday);
            settings.SetDay(QuickFix.SessionSettings.END_DAY, System.DayOfWeek.Friday);
            sched = new QuickFix.SessionSchedule(settings);

            // before starttime
            Assert.AreEqual(prevWeekEnd, sched.LastEndTime(new DateTime(2012, 10, 15, 08, 00, 00, DateTimeKind.Utc)));
            // during session
            Assert.AreEqual(prevWeekEnd, sched.LastEndTime(new DateTime(2012, 10, 17, 08, 00, 00, DateTimeKind.Utc)));
            // equals endtime
            Assert.AreEqual(thisWeekEnd, sched.LastEndTime(thisWeekEnd));
            // after endtime
            Assert.AreEqual(thisWeekEnd, sched.LastEndTime(new DateTime(2012, 10, 19, 17, 00, 00, DateTimeKind.Utc)));
        }

        [Test]
        public void testNextEndTime_takesUtcOnly()
        {
            QuickFix.Dictionary settings = new QuickFix.Dictionary();
            settings.SetString(QuickFix.SessionSettings.START_TIME, "09:30:00");
            settings.SetString(QuickFix.SessionSettings.END_TIME, "16:00:00");
            QuickFix.SessionSchedule sched = new QuickFix.SessionSchedule(settings);

            DateTime local = new DateTime(2001, 1, 1, 1, 1, 1, DateTimeKind.Local);
            DateTime none = new DateTime(2001, 1, 1, 1, 1, 1, DateTimeKind.Unspecified);

            Assert.Throws<ArgumentException>(delegate { sched.NextEndTime(local); });
            Assert.Throws<ArgumentException>(delegate { sched.NextEndTime(none); });
        }

        [Test]
        public void testNextEndTime_Daily()
        {
            QuickFix.Dictionary settings = new QuickFix.Dictionary();
            settings.SetString(QuickFix.SessionSettings.START_TIME, "09:30:00");
            settings.SetString(QuickFix.SessionSettings.END_TIME, "16:00:00");
            QuickFix.SessionSchedule sched = new QuickFix.SessionSchedule(settings);

            Assert.AreEqual("20121018-16:00:00",
                sched.NextEndTime(new DateTime(2012, 10, 18, 15, 59, 59, DateTimeKind.Utc)).ToString(FMT));
            Assert.AreEqual("20121018-16:00:00",
                sched.NextEndTime(new DateTime(2012, 10, 18, 16, 00, 00, DateTimeKind.Utc)).ToString(FMT));
            Assert.AreEqual("20121019-16:00:00",
                sched.NextEndTime(new DateTime(2012, 10, 18, 16, 00, 01, DateTimeKind.Utc)).ToString(FMT));

            // ==========
            // Settings file is specified in a zone (est, -5)
            settings = new QuickFix.Dictionary();
            settings.SetString(QuickFix.SessionSettings.START_TIME, "04:30:00"); // 09:30:00 utc
            settings.SetString(QuickFix.SessionSettings.END_TIME, "11:00:00");   // 16:00:00 utc
            settings.SetString(QuickFix.SessionSettings.TIME_ZONE, "Eastern Standard Time"); //-5
            sched = new QuickFix.SessionSchedule(settings);

            Assert.AreEqual("20121218-11:00:00",
                sched.NextEndTime(new DateTime(2012, 12, 18, 15, 59, 59, DateTimeKind.Utc)).ToString(FMT));
            Assert.AreEqual("20121218-11:00:00",
                sched.NextEndTime(new DateTime(2012, 12, 18, 16, 00, 00, DateTimeKind.Utc)).ToString(FMT));
            Assert.AreEqual("20121219-11:00:00",
                sched.NextEndTime(new DateTime(2012, 12, 18, 16, 00, 01, DateTimeKind.Utc)).ToString(FMT));

            // ==========
            // Time zone during Daylight Savings
            settings = new QuickFix.Dictionary();
            settings.SetString(QuickFix.SessionSettings.START_TIME, "05:30:00"); // 09:30:00 utc
            settings.SetString(QuickFix.SessionSettings.END_TIME, "12:00:00");   // 16:00:00 utc
            settings.SetString(QuickFix.SessionSettings.TIME_ZONE, "Eastern Standard Time"); //-4 for DST
            sched = new QuickFix.SessionSchedule(settings);

            Assert.AreEqual("20120618-12:00:00",
                sched.NextEndTime(new DateTime(2012, 06, 18, 15, 59, 59, DateTimeKind.Utc)).ToString(FMT));
            Assert.AreEqual("20120618-12:00:00",
                sched.NextEndTime(new DateTime(2012, 06, 18, 16, 00, 00, DateTimeKind.Utc)).ToString(FMT));
            Assert.AreEqual("20120619-12:00:00",
                sched.NextEndTime(new DateTime(2012, 06, 18, 16, 00, 01, DateTimeKind.Utc)).ToString(FMT));
        }

        [Test]
        public void testNextEndTime_Weekly()
        {
            QuickFix.Dictionary settings = new QuickFix.Dictionary();
            settings.SetString(QuickFix.SessionSettings.START_TIME, "09:30:00");
            settings.SetString(QuickFix.SessionSettings.END_TIME, "16:00:00");
            settings.SetDay(QuickFix.SessionSettings.START_DAY, System.DayOfWeek.Monday);
            settings.SetDay(QuickFix.SessionSettings.END_DAY, System.DayOfWeek.Friday);
            QuickFix.SessionSchedule sched = new QuickFix.SessionSchedule(settings);

            // Oct 15 and 22 are Mondays, 19 and 26 are Fridays
            Assert.AreEqual("20121019-16:00:00",
                sched.NextEndTime(new DateTime(2012, 10, 19, 15, 59, 59, DateTimeKind.Utc)).ToString(FMT));
            Assert.AreEqual("20121019-16:00:00",
                sched.NextEndTime(new DateTime(2012, 10, 19, 16, 00, 00, DateTimeKind.Utc)).ToString(FMT));
            Assert.AreEqual("20121026-16:00:00",
                sched.NextEndTime(new DateTime(2012, 10, 19, 16, 00, 01, DateTimeKind.Utc)).ToString(FMT));

            // ==========
            // Settings file is specified in a zone (est, -5)
            settings = new QuickFix.Dictionary();
            settings.SetString(QuickFix.SessionSettings.START_TIME, "04:30:00"); // 09:30:00 utc
            settings.SetString(QuickFix.SessionSettings.END_TIME, "11:00:00");   // 16:00:00 utc
            settings.SetString(QuickFix.SessionSettings.TIME_ZONE, "Eastern Standard Time"); //-5
            settings.SetDay(QuickFix.SessionSettings.START_DAY, System.DayOfWeek.Monday);
            settings.SetDay(QuickFix.SessionSettings.END_DAY, System.DayOfWeek.Friday);
            sched = new QuickFix.SessionSchedule(settings);

            // Dec 14 and 21 are Fridays
            Assert.AreEqual("20121214-11:00:00",
                sched.NextEndTime(new DateTime(2012, 12, 14, 15, 59, 59, DateTimeKind.Utc)).ToString(FMT));
            Assert.AreEqual("20121214-11:00:00",
                sched.NextEndTime(new DateTime(2012, 12, 14, 16, 00, 00, DateTimeKind.Utc)).ToString(FMT));
            Assert.AreEqual("20121221-11:00:00",
                sched.NextEndTime(new DateTime(2012, 12, 14, 16, 00, 01, DateTimeKind.Utc)).ToString(FMT));

            // ==========
            // Time zone during Daylight Savings
            settings = new QuickFix.Dictionary();
            settings.SetString(QuickFix.SessionSettings.START_TIME, "05:30:00"); // 09:30:00 utc
            settings.SetString(QuickFix.SessionSettings.END_TIME, "12:00:00");   // 16:00:00 utc
            settings.SetString(QuickFix.SessionSettings.TIME_ZONE, "Eastern Standard Time"); //-4 for DST
            settings.SetDay(QuickFix.SessionSettings.START_DAY, System.DayOfWeek.Monday);
            settings.SetDay(QuickFix.SessionSettings.END_DAY, System.DayOfWeek.Friday);
            sched = new QuickFix.SessionSchedule(settings);

            // June 15 and 22 are Fridays
            Assert.AreEqual("20120615-12:00:00",
                sched.NextEndTime(new DateTime(2012, 06, 15, 15, 59, 59, DateTimeKind.Utc)).ToString(FMT));
            Assert.AreEqual("20120615-12:00:00",
                sched.NextEndTime(new DateTime(2012, 06, 15, 16, 00, 00, DateTimeKind.Utc)).ToString(FMT));
            Assert.AreEqual("20120622-12:00:00",
                sched.NextEndTime(new DateTime(2012, 06, 15, 16, 00, 01, DateTimeKind.Utc)).ToString(FMT));

        }

        [Test]
        public void testIsNewSession_takesUtcOnly()
        {
            QuickFix.Dictionary settings = new QuickFix.Dictionary();
            settings.SetString(QuickFix.SessionSettings.START_TIME, "09:30:00");
            settings.SetString(QuickFix.SessionSettings.END_TIME, "16:00:00");
            QuickFix.SessionSchedule sched = new QuickFix.SessionSchedule(settings);

            DateTime local = new DateTime(2001, 1, 1, 1, 1, 1, DateTimeKind.Local);
            DateTime utc = new DateTime(2001, 1, 1, 1, 1, 1, DateTimeKind.Utc);
            DateTime none = new DateTime(2001, 1, 1, 1, 1, 1, DateTimeKind.Unspecified);

            Assert.Throws<ArgumentException>(delegate { sched.IsNewSession(local, utc); });
            Assert.Throws<ArgumentException>(delegate { sched.IsNewSession(utc, local); });
            Assert.Throws<ArgumentException>(delegate { sched.IsNewSession(none, utc); });
            Assert.Throws<ArgumentException>(delegate { sched.IsNewSession(utc, none); });
        }

        [Test]
        public void testIsNewSession_Daily()
        {
            QuickFix.Dictionary settings = new QuickFix.Dictionary();
            settings.SetString(QuickFix.SessionSettings.START_TIME, "09:30:00");
            settings.SetString(QuickFix.SessionSettings.END_TIME, "16:00:00");
            QuickFix.SessionSchedule sched = new QuickFix.SessionSchedule(settings);

            Assert.False(sched.IsNewSession(
                new DateTime(2012, 10, 18, 15, 59, 58, DateTimeKind.Utc),
                new DateTime(2012, 10, 18, 15, 59, 59, DateTimeKind.Utc)));
            Assert.False(sched.IsNewSession(
                new DateTime(2012, 10, 18, 15, 59, 59, DateTimeKind.Utc),
                new DateTime(2012, 10, 18, 16, 00, 00, DateTimeKind.Utc)));
            Assert.True(sched.IsNewSession(
                new DateTime(2012, 10, 18, 16, 00, 00, DateTimeKind.Utc),
                new DateTime(2012, 10, 18, 16, 00, 01, DateTimeKind.Utc)));
            Assert.False(sched.IsNewSession(
                new DateTime(2012, 10, 18, 16, 00, 01, DateTimeKind.Utc),
                new DateTime(2012, 10, 18, 16, 00, 02, DateTimeKind.Utc)));

            // ==========
            // Settings file is specified in a zone (est, -5)
            settings = new QuickFix.Dictionary();
            settings.SetString(QuickFix.SessionSettings.START_TIME, "04:30:00"); // 09:30:00 utc
            settings.SetString(QuickFix.SessionSettings.END_TIME, "11:00:00");   // 16:00:00 utc
            settings.SetString(QuickFix.SessionSettings.TIME_ZONE, "Eastern Standard Time"); //-5
            sched = new QuickFix.SessionSchedule(settings);

            Assert.False(sched.IsNewSession(
                new DateTime(2012, 12, 18, 15, 59, 58, DateTimeKind.Utc),
                new DateTime(2012, 12, 18, 15, 59, 59, DateTimeKind.Utc)));
            Assert.False(sched.IsNewSession(
                new DateTime(2012, 12, 18, 15, 59, 59, DateTimeKind.Utc),
                new DateTime(2012, 12, 18, 16, 00, 00, DateTimeKind.Utc)));
            Assert.True(sched.IsNewSession(
                new DateTime(2012, 12, 18, 16, 00, 00, DateTimeKind.Utc),
                new DateTime(2012, 12, 18, 16, 00, 01, DateTimeKind.Utc)));
            Assert.False(sched.IsNewSession(
                new DateTime(2012, 12, 18, 16, 00, 01, DateTimeKind.Utc),
                new DateTime(2012, 12, 18, 16, 00, 02, DateTimeKind.Utc)));

            // ==========
            // Time zone during Daylight savings
            settings = new QuickFix.Dictionary();
            settings.SetString(QuickFix.SessionSettings.START_TIME, "05:30:00"); // 09:30:00 utc
            settings.SetString(QuickFix.SessionSettings.END_TIME, "12:00:00");   // 16:00:00 utc
            settings.SetString(QuickFix.SessionSettings.TIME_ZONE, "Eastern Standard Time"); //-4 during dst
            sched = new QuickFix.SessionSchedule(settings);

            Assert.False(sched.IsNewSession(
                new DateTime(2012, 06, 18, 15, 59, 58, DateTimeKind.Utc),
                new DateTime(2012, 06, 18, 15, 59, 59, DateTimeKind.Utc)));
            Assert.False(sched.IsNewSession(
                new DateTime(2012, 06, 18, 15, 59, 59, DateTimeKind.Utc),
                new DateTime(2012, 06, 18, 16, 00, 00, DateTimeKind.Utc)));
            Assert.True(sched.IsNewSession(
                new DateTime(2012, 06, 18, 16, 00, 00, DateTimeKind.Utc),
                new DateTime(2012, 06, 18, 16, 00, 01, DateTimeKind.Utc)));
            Assert.False(sched.IsNewSession(
                new DateTime(2012, 06, 18, 16, 00, 01, DateTimeKind.Utc),
                new DateTime(2012, 06, 18, 16, 00, 02, DateTimeKind.Utc)));
        }

        [Test]
        public void testAdjustDateTime()
        {
            QuickFix.Dictionary settings = new QuickFix.Dictionary();
            settings.SetString(QuickFix.SessionSettings.START_TIME, "09:30:00");
            settings.SetString(QuickFix.SessionSettings.END_TIME, "16:00:00");
            QuickFix.SessionSchedule sched = new QuickFix.SessionSchedule(settings);

            // 1) reject if param is not utc
            Assert.Throws<ArgumentException>(
                delegate { sched.AdjustUtcDateTime(new DateTime(2012, 10, 18, 12, 00, 00, DateTimeKind.Local)); });
            Assert.Throws<ArgumentException>(
                delegate { sched.AdjustUtcDateTime(new DateTime(2012, 10, 18, 12, 00, 00, DateTimeKind.Unspecified)); });

            // 2) if settings is UTC, don't convert
            DateTime d2 = new DateTime(2013, 01, 15, 12, 00, 00, DateTimeKind.Utc);
            Assert.AreEqual(d2, sched.AdjustUtcDateTime(d2));

            // 3) if settings has a TimeZone, convert to TimeZone
            settings = new QuickFix.Dictionary();
            settings.SetString(QuickFix.SessionSettings.START_TIME, "04:30:00"); // 09:30:00 utc
            settings.SetString(QuickFix.SessionSettings.END_TIME, "11:00:00");   // 16:00:00 utc
            settings.SetString(QuickFix.SessionSettings.TIME_ZONE, "Eastern Standard Time"); //-5
            sched = new QuickFix.SessionSchedule(settings);

            DateTime d3 = new DateTime(2013, 01, 15, 03, 00, 00, DateTimeKind.Utc);
            DateTime d3expected = new DateTime(2013, 01, 14, 22, 00, 00, DateTimeKind.Unspecified);
            DateTime d3actual = sched.AdjustUtcDateTime(d3);
            Util.UtcDateTimeSerializerTests.AssertHackyDateTimeEquality(d3expected, d3actual);

            // 4) TimeZone with daylight savings
            settings = new QuickFix.Dictionary();
            settings.SetString(QuickFix.SessionSettings.START_TIME, "04:30:00"); // 09:30:00 utc
            settings.SetString(QuickFix.SessionSettings.END_TIME, "11:00:00");   // 16:00:00 utc
            settings.SetString(QuickFix.SessionSettings.TIME_ZONE, "Eastern Standard Time"); //-4 in June
            sched = new QuickFix.SessionSchedule(settings);

            DateTime d4 = new DateTime(2013, 06, 15, 03, 00, 00, DateTimeKind.Utc);
            DateTime d4expected = new DateTime(2013, 06, 14, 23, 00, 00, DateTimeKind.Unspecified);
            DateTime d4actual = sched.AdjustUtcDateTime(d4);
            Util.UtcDateTimeSerializerTests.AssertHackyDateTimeEquality(d4expected, d4actual);

            // 5) if settings has UseLocalTime, convert to local time
            settings = new QuickFix.Dictionary();
            settings.SetString(QuickFix.SessionSettings.START_TIME, "04:30:00"); // 09:30:00 utc
            settings.SetString(QuickFix.SessionSettings.END_TIME, "11:00:00");   // 16:00:00 utc
            settings.SetString(QuickFix.SessionSettings.USE_LOCAL_TIME, "Y");
            sched = new QuickFix.SessionSchedule(settings);

            DateTime d5 = new DateTime(2013, 01, 15, 16, 00, 00, DateTimeKind.Utc);
            DateTime d5expected = d5.ToLocalTime();
            DateTime d5actual = sched.AdjustUtcDateTime(d5);
            Util.UtcDateTimeSerializerTests.AssertHackyDateTimeEquality(d5expected, d5actual);
            Assert.AreEqual(DateTimeKind.Local, d5actual.Kind);
        }
    }
}<|MERGE_RESOLUTION|>--- conflicted
+++ resolved
@@ -9,7 +9,6 @@
     [TestFixture]
     class SessionScheduleTests
     {
-<<<<<<< HEAD
         #region Properties
         /// <summary>
         /// Deal with the fact that time zone IDs are not cross-platform.
@@ -29,9 +28,8 @@
             }
         }
         #endregion
-=======
+
         const string FMT = "yyyyMMdd-HH:mm:ss";
->>>>>>> ce9b9257
 
         [Test]
         public void testRequiredArgs()
